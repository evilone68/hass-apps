--- conflicted
+++ resolved
@@ -168,19 +168,6 @@
         if target_temp != self.current_target_temp:
             self.current_target_temp = target_temp
 
-<<<<<<< HEAD
-        if self.cfg["supports_temps"]:
-            self.log("Received target temperature of {}."
-                     .format(str(temp)),
-                     prefix=common.LOG_PREFIX_INCOMING)
-        else:
-            self.log("Received state of {}."
-                     .format("OFF" if temp.is_off() else "ON"),
-                     prefix=common.LOG_PREFIX_INCOMING)
-
-        if self.cfg["supports_temps"]:
-            temp -= self.cfg["delta"]
-=======
             if self.cfg["supports_temps"]:
                 self.log("Received target temperature of {}."
                          .format(str(target_temp)),
@@ -190,7 +177,6 @@
                 self.log("Received state of {}."
                          .format("OFF" if target_temp.is_off() else "ON"),
                          prefix=common.LOG_PREFIX_INCOMING)
->>>>>>> 8ada6456
 
             self.events.trigger(
                 "target_temp_changed", self, target_temp,
